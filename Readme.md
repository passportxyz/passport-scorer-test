--- conflicted
+++ resolved
@@ -33,12 +33,7 @@
 You can also familiarize yourself with our near term project roadmap in the
 [project backlog](https://github.com/orgs/gitcoinco/projects/6)
 
-<<<<<<< HEAD
 ## Setup
-=======
-## Testing
-### API
->>>>>>> 04058f74
 
 Instructions are provided in the [`SETUP.md`](./SETUP.md) for getting the
 codebase up and running on your local machine. This project is under active
@@ -47,4 +42,4 @@
 
 ## [License](./LICENSE)
 
-All code is licensed under MIT.
+All code is licensed under MIT.