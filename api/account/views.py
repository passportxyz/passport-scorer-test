--- conflicted
+++ resolved
@@ -151,7 +151,6 @@
 def health(request):
     return HttpResponse("Ok")
 
-<<<<<<< HEAD
 class CommunitiesPayload(Schema):
     name: str
     description: str
@@ -182,7 +181,7 @@
     except Account.DoesNotExist:
         raise UnauthorizedException()
     return communities
-=======
+
 class APIKeyId(Schema):
     id: str
 
@@ -194,5 +193,4 @@
     api_keys.filter(id=api_key_id).delete()
     # except Account.DoesNotExist:
     #     raise UnauthorizedException()
-    return { "response": 200 }
->>>>>>> 42239b22
+    return { "response": 200 }